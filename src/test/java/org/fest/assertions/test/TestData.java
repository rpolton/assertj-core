--- conflicted
+++ resolved
@@ -1,4 +1,3 @@
-<<<<<<< HEAD
 /*
  * Created on Oct 17, 2010
  * 
@@ -56,103 +55,4 @@
   }
 
   private TestData() {}
-}
-=======
-/*
- * Created on Oct 17, 2010
- * 
- * Licensed under the Apache License, Version 2.0 (the "License"); you may not use this file except in compliance with the
- * License. You may obtain a copy of the License at
- * 
- * http://www.apache.org/licenses/LICENSE-2.0
- * 
- * Unless required by applicable law or agreed to in writing, software distributed under the License is distributed on an "AS IS"
- * BASIS, WITHOUT WARRANTIES OR CONDITIONS OF ANY KIND, either express or implied. See the License for the specific language
- * governing permissions and limitations under the License.
- * 
- * Copyright @2010-2011 the original author or authors.
- */
-package org.fest.assertions.test;
-
-import static java.awt.image.BufferedImage.TYPE_INT_ARGB;
-
-import static org.fest.assertions.data.Index.atIndex;
-import static org.fest.assertions.data.RgbColor.color;
-
-import java.awt.Color;
-import java.awt.Graphics;
-import java.awt.image.BufferedImage;
-import java.util.regex.Pattern;
-
-import org.fest.assertions.core.AssertionInfo;
-import org.fest.assertions.core.WritableAssertionInfo;
-import org.fest.assertions.data.Index;
-import org.fest.assertions.data.RgbColor;
-import org.fest.assertions.description.Description;
-import org.fest.assertions.description.TextDescription;
-
-/**
- * @author Alex Ruiz
- * @author Yvonne Wang
- */
-public final class TestData {
-
-  private static final RgbColor BLUE = color(0x0000FF);
-  private static final RgbColor YELLOW = color(0xFFFF00);
-  private static final AssertionInfo ASSERTION_INFO = new WritableAssertionInfo();
-  private static final TextDescription DESCRIPTION = new TextDescription(
-      "who's the more foolish: the fool, or the fool who follows him?");
-  private static final Index INDEX = atIndex(0);
-  private static final Pattern MATCH_ANYTHING = Pattern.compile(".*");
-
-  public static RgbColor blue() {
-    return BLUE;
-  }
-
-  public static BufferedImage fivePixelBlueImage() {
-    return fivePixelImage(Color.BLUE);
-  }
-
-  public static BufferedImage fivePixelYellowImage() {
-    return fivePixelImage(Color.YELLOW);
-  }
-
-  private static BufferedImage fivePixelImage(Color color) {
-    return newImage(5, 5, color);
-  }
-
-  public static BufferedImage newImage(int width, int height, Color color) {
-    BufferedImage image = new BufferedImage(width, height, TYPE_INT_ARGB);
-    Graphics graphics = image.createGraphics();
-    graphics.setColor(color);
-    graphics.fillRect(0, 0, width, height);
-    return image;
-  }
-
-  public static Pattern matchAnything() {
-    return MATCH_ANYTHING;
-  }
-
-  public static Index someIndex() {
-    return INDEX;
-  }
-
-  public static AssertionInfo someInfo() {
-    return ASSERTION_INFO;
-  }
-
-  public static Description someDescription() {
-    return DESCRIPTION;
-  }
-
-  public static String someTextDescription() {
-    return "there's always a bigger fish";
-  }
-
-  public static RgbColor yellow() {
-    return YELLOW;
-  }
-
-  private TestData() {}
-}
->>>>>>> 06e86330
+}