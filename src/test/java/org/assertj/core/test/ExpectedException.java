/**
 * Licensed under the Apache License, Version 2.0 (the "License"); you may not use this file except in compliance with
 * the License. You may obtain a copy of the License at
 *
 * http://www.apache.org/licenses/LICENSE-2.0
 *
 * Unless required by applicable law or agreed to in writing, software distributed under the License is distributed on
 * an "AS IS" BASIS, WITHOUT WARRANTIES OR CONDITIONS OF ANY KIND, either express or implied. See the License for the
 * specific language governing permissions and limitations under the License.
 *
 * Copyright 2012-2016 the original author or authors.
 */
package org.assertj.core.test;

import static java.lang.String.format;

<<<<<<< HEAD
=======
import java.util.ArrayList;
import java.util.List;

import org.assertj.core.util.introspection.IntrospectionError;
import org.hamcrest.Matcher;
import org.hamcrest.core.AllOf;
import org.hamcrest.core.IsEqual;
import org.hamcrest.core.IsSame;
import org.hamcrest.core.StringContains;
import org.hamcrest.core.StringEndsWith;
import org.hamcrest.core.StringStartsWith;
>>>>>>> a6bae153
import org.junit.rules.TestRule;
import org.junit.runner.Description;
import org.junit.runners.model.Statement;

/**
 * Allows in-test specification of expected exception types and messages.
 *
 * @author Alex Ruiz
 */
public class ExpectedException implements TestRule {
  private final org.junit.rules.ExpectedException delegate = org.junit.rules.ExpectedException.none();

  public static ExpectedException none() {
    return new ExpectedException();
  }

  private ExpectedException() {}

  @Override
  public Statement apply(Statement base, Description description) {
    return delegate.apply(base, description);
  }

  public void expectAssertionError(String message) {
    expect(AssertionError.class, message);
  }

  public void expectAssertionErrorWithMessageContaining(String... parts) {
    expectWithMessageContaining(AssertionError.class, parts);
  }

  public void expectNullPointerException(String message) {
    expect(NullPointerException.class, message);
  }

  public void expectIllegalArgumentException(String message) {
    expect(IllegalArgumentException.class, message);
  }

  public void expectIndexOutOfBoundsException(String message) {
    expect(IndexOutOfBoundsException.class, message);
  }

  public void expectUnsupportedOperationException(String message) {
    expect(UnsupportedOperationException.class, message);
  }

  public void expectIntrospectionErrorWithMessageContaining(String... parts) {
    expectWithMessageContaining(IntrospectionError.class, parts);
  }

  public void expect(Class<? extends Throwable> type, String message) {
    expect(type);
    expectMessage(message);
  }

  public void expectWithMessageContaining(Class<? extends Throwable> type, String... parts) {
    expect(type);
    expectMessageContaining(parts);
  }

  public void expectWithMessageStartingWith(Class<? extends Throwable> type, String start) {
    expect(type);
    expectMessageStartingWith(start);
  }

  public void expectWithMessageEndingWith(Class<? extends Throwable> type, String end) {
    expect(type);
    expectMessageEndingWith(end);
  }

  public void expect(Class<? extends Throwable> type) {
    delegate.expect(type);
  }

  public void expectWithCause(Class<? extends Throwable> type, Throwable cause) {
    expect(type);
    expectCause(cause);
  }

  public void expectWithCause(Class<? extends Throwable> type, String message, Throwable cause) {
    expect(type);
    expectMessage(message);
    expectCause(cause);
  }

  public void expectMessage(String message) {
<<<<<<< HEAD
    delegate.expectMessage(format(message));
=======
    delegate.expectMessage(IsEqual.equalTo(format(message)));
  }

  private void expectMessageContaining(String... parts) {
    List<Matcher<? super String>> matchers = new ArrayList<>();
    for (String part : parts) {
      matchers.add(StringContains.containsString(format(part)));
    }
    delegate.expectMessage(AllOf.allOf(matchers));
  }

  private void expectMessageStartingWith(String start) {
    delegate.expectMessage(StringStartsWith.startsWith(format(start)));
  }

  private void expectMessageEndingWith(String end) {
    delegate.expectMessage(StringEndsWith.endsWith(format(end)));
  }

  private void expectCause(Throwable cause) {
    delegate.expectCause(IsSame.sameInstance(cause));
>>>>>>> a6bae153
  }
}<|MERGE_RESOLUTION|>--- conflicted
+++ resolved
@@ -14,8 +14,6 @@
 
 import static java.lang.String.format;
 
-<<<<<<< HEAD
-=======
 import java.util.ArrayList;
 import java.util.List;
 
@@ -27,7 +25,6 @@
 import org.hamcrest.core.StringContains;
 import org.hamcrest.core.StringEndsWith;
 import org.hamcrest.core.StringStartsWith;
->>>>>>> a6bae153
 import org.junit.rules.TestRule;
 import org.junit.runner.Description;
 import org.junit.runners.model.Statement;
@@ -115,9 +112,6 @@
   }
 
   public void expectMessage(String message) {
-<<<<<<< HEAD
-    delegate.expectMessage(format(message));
-=======
     delegate.expectMessage(IsEqual.equalTo(format(message)));
   }
 
@@ -139,6 +133,5 @@
 
   private void expectCause(Throwable cause) {
     delegate.expectCause(IsSame.sameInstance(cause));
->>>>>>> a6bae153
   }
 }