/**
 * Licensed under the Apache License, Version 2.0 (the "License"); you may not use this file except in compliance with
 * the License. You may obtain a copy of the License at
 *
 * http://www.apache.org/licenses/LICENSE-2.0
 *
 * Unless required by applicable law or agreed to in writing, software distributed under the License is distributed on
 * an "AS IS" BASIS, WITHOUT WARRANTIES OR CONDITIONS OF ANY KIND, either express or implied. See the License for the
 * specific language governing permissions and limitations under the License.
 *
 * Copyright 2012-2016 the original author or authors.
 */
package org.assertj.core.api.objectarray;

import static org.assertj.core.api.Assertions.assertThat;
import static org.assertj.core.api.Assertions.tuple;
import static org.assertj.core.data.TolkienCharacter.Race.DWARF;
import static org.assertj.core.data.TolkienCharacter.Race.ELF;
import static org.assertj.core.data.TolkienCharacter.Race.HOBBIT;
import static org.assertj.core.data.TolkienCharacter.Race.MAIA;
import static org.assertj.core.data.TolkienCharacter.Race.MAN;
import static org.assertj.core.test.ExpectedException.none;
import static org.assertj.core.util.Arrays.array;

import org.assertj.core.api.AbstractIterableAssert;
import org.assertj.core.api.iterable.Extractor;
import org.assertj.core.data.TolkienCharacter;
import org.assertj.core.test.Employee;
import org.assertj.core.test.ExpectedException;
import org.assertj.core.test.Name;
import org.assertj.core.util.introspection.IntrospectionError;
import org.junit.Before;
import org.junit.Rule;
import org.junit.Test;

/**
 * Tests for <code>{@link AbstractIterableAssert#extracting(String)}</code>.
 * 
 * @author Joel Costigliola
 * @author Mateusz Haligowski
 */
public class ObjectArrayAssert_extracting_Test {

  private Employee yoda;
  private Employee luke;
  private Employee[] employees;
  private TolkienCharacter[] fellowshipOfTheRing;

  @Rule
  public ExpectedException thrown = none();

  @Before
  public void setUpOnce() {
    yoda = new Employee(1L, new Name("Yoda"), 800);
    luke = new Employee(2L, new Name("Luke", "Skywalker"), 26);
    employees = array(yoda, luke);
    fellowshipOfTheRing = new TolkienCharacter[8];
    fellowshipOfTheRing[0] = TolkienCharacter.of("Frodo", 33, HOBBIT);
    fellowshipOfTheRing[1] = TolkienCharacter.of("Sam", 38, HOBBIT);
    fellowshipOfTheRing[2] = TolkienCharacter.of("Gandalf", 2020, MAIA);
    fellowshipOfTheRing[3] = TolkienCharacter.of("Legolas", 1000, ELF);
    fellowshipOfTheRing[4] = TolkienCharacter.of("Pippin", 28, HOBBIT);
    fellowshipOfTheRing[5] = TolkienCharacter.of("Gimli", 139, DWARF);
    fellowshipOfTheRing[6] = TolkienCharacter.of("Aragorn", 87, MAN);
    fellowshipOfTheRing[7] = TolkienCharacter.of("Boromir", 37, MAN);
  };

  @Test
  public void should_allow_assertions_on_property_values_extracted_from_given_iterable() {
    assertThat(employees).extracting("age").containsOnly(800, 26);
  }

  @Test
  public void should_allow_assertions_on_property_values_extracted_from_given_iterable_with_extracted_type_defined()
<<<<<<< HEAD
                                                                                                                     throws Exception {
=======
       {
>>>>>>> a6bae153
    assertThat(employees).extracting("name", Name.class).containsOnly(new Name("Yoda"), new Name("Luke", "Skywalker"));
  }

  @Test
  public void should_allow_assertions_on_field_values_extracted_from_given_iterable() {
    // basic types
    assertThat(employees).extracting("id").containsOnly(1L, 2L);
    // object
    assertThat(employees).extracting("name").containsOnly(new Name("Yoda"), new Name("Luke", "Skywalker"));
    // nested property
    assertThat(employees).extracting("name.first").containsOnly("Yoda", "Luke");
  }

  @Test
  public void should_throw_error_if_no_property_nor_field_with_given_name_can_be_extracted() {
    thrown.expect(IntrospectionError.class);
    assertThat(employees).extracting("unknown");
  }

  @Test
<<<<<<< HEAD
  public void should_allow_assertions_on_multiple_extracted_values_from_given_iterable() throws Exception {
    assertThat(employees).extracting("name.first", "age", "id").containsOnly(tuple("Yoda", 800, 1L),
                                                                             tuple("Luke", 26, 2L));
=======
  public void should_allow_assertions_on_multiple_extracted_values_from_given_iterable() {
    assertThat(employees).extracting("name.first", "age", "id").containsOnly(tuple("Yoda", 800, 1L), tuple("Luke", 26, 2L));
>>>>>>> a6bae153
  }

  @Test
  public void should_throw_error_if_one_property_or_field_can_not_be_extracted() {
    thrown.expect(IntrospectionError.class);
    assertThat(employees).extracting("unknown", "age", "id").containsOnly(tuple("Yoda", 800, 1L),
                                                                          tuple("Luke", 26, 2L));
  }

  @Test
  public void should_allow_assertions_on_extractor_assertions_extracted_from_given_array() {
    assertThat(employees).extracting(new Extractor<Employee, String>() {
      @Override
      public String extract(Employee input) {
        return input.getName().getFirst();
      }
    }).containsOnly("Yoda", "Luke");
  }

  @Test
  public void should_allow_assertions_on_two_extracted_values_from_given_iterable_by_using_a_function() {

    assertThat(fellowshipOfTheRing).extracting(TolkienCharacter::getName,
                                               TolkienCharacter::getAge)
                                   .containsOnly(tuple("Frodo", 33),
                                                 tuple("Sam", 38),
                                                 tuple("Gandalf", 2020),
                                                 tuple("Legolas", 1000),
                                                 tuple("Pippin", 28),
                                                 tuple("Gimli", 139),
                                                 tuple("Aragorn", 87),
                                                 tuple("Boromir", 37));
  }

  @Test
  public void should_allow_assertions_on_three_extracted_values_from_given_iterable_by_using_a_function() {

    assertThat(fellowshipOfTheRing).extracting(TolkienCharacter::getName,
                                               TolkienCharacter::getAge,
                                               TolkienCharacter::getRace)
                                   .containsOnly(tuple("Frodo", 33, HOBBIT),
                                                 tuple("Sam", 38, HOBBIT),
                                                 tuple("Gandalf", 2020, MAIA),
                                                 tuple("Legolas", 1000, ELF),
                                                 tuple("Pippin", 28, HOBBIT),
                                                 tuple("Gimli", 139, DWARF),
                                                 tuple("Aragorn", 87, MAN),
                                                 tuple("Boromir", 37, MAN));
  }

  @Test
  public void should_allow_assertions_on_four_extracted_values_from_given_iterable_by_using_a_function() {

    assertThat(fellowshipOfTheRing).extracting(TolkienCharacter::getName,
                                               TolkienCharacter::getAge,
                                               TolkienCharacter::getRace,
                                               character -> character.name)
                                   .containsOnly(tuple("Frodo", 33, HOBBIT, "Frodo"),
                                                 tuple("Sam", 38, HOBBIT, "Sam"),
                                                 tuple("Gandalf", 2020, MAIA, "Gandalf"),
                                                 tuple("Legolas", 1000, ELF, "Legolas"),
                                                 tuple("Pippin", 28, HOBBIT, "Pippin"),
                                                 tuple("Gimli", 139, DWARF, "Gimli"),
                                                 tuple("Aragorn", 87, MAN, "Aragorn"),
                                                 tuple("Boromir", 37, MAN, "Boromir"));
  }

  @Test
  public void should_allow_assertions_on_five_extracted_values_from_given_iterable_by_using_a_function() {

    assertThat(fellowshipOfTheRing).extracting(TolkienCharacter::getName,
                                               TolkienCharacter::getAge,
                                               TolkienCharacter::getRace,
                                               character -> character.name,
                                               character -> character.age)
                                   .containsOnly(tuple("Frodo", 33, HOBBIT, "Frodo", 33),
                                                 tuple("Sam", 38, HOBBIT, "Sam", 38),
                                                 tuple("Gandalf", 2020, MAIA, "Gandalf", 2020),
                                                 tuple("Legolas", 1000, ELF, "Legolas", 1000),
                                                 tuple("Pippin", 28, HOBBIT, "Pippin", 28),
                                                 tuple("Gimli", 139, DWARF, "Gimli", 139),
                                                 tuple("Aragorn", 87, MAN, "Aragorn", 87),
                                                 tuple("Boromir", 37, MAN, "Boromir", 37));
  }

  @Test
  public void should_allow_assertions_on_more_than_five_extracted_values_from_given_iterable_by_using_a_function() {

    assertThat(fellowshipOfTheRing).extracting(TolkienCharacter::getName,
                                               TolkienCharacter::getAge,
                                               TolkienCharacter::getRace,
                                               character -> character.name,
                                               character -> character.age,
                                               character -> character.race)
                                   .containsOnly(tuple("Frodo", 33, HOBBIT, "Frodo", 33, HOBBIT),
                                                 tuple("Sam", 38, HOBBIT, "Sam", 38, HOBBIT),
                                                 tuple("Gandalf", 2020, MAIA, "Gandalf", 2020, MAIA),
                                                 tuple("Legolas", 1000, ELF, "Legolas", 1000, ELF),
                                                 tuple("Pippin", 28, HOBBIT, "Pippin", 28, HOBBIT),
                                                 tuple("Gimli", 139, DWARF, "Gimli", 139, DWARF),
                                                 tuple("Aragorn", 87, MAN, "Aragorn", 87, MAN),
                                                 tuple("Boromir", 37, MAN, "Boromir", 37, MAN));
  }
}<|MERGE_RESOLUTION|>--- conflicted
+++ resolved
@@ -72,11 +72,7 @@
 
   @Test
   public void should_allow_assertions_on_property_values_extracted_from_given_iterable_with_extracted_type_defined()
-<<<<<<< HEAD
-                                                                                                                     throws Exception {
-=======
        {
->>>>>>> a6bae153
     assertThat(employees).extracting("name", Name.class).containsOnly(new Name("Yoda"), new Name("Luke", "Skywalker"));
   }
 
@@ -97,14 +93,9 @@
   }
 
   @Test
-<<<<<<< HEAD
-  public void should_allow_assertions_on_multiple_extracted_values_from_given_iterable() throws Exception {
+  public void should_allow_assertions_on_multiple_extracted_values_from_given_iterable() {
     assertThat(employees).extracting("name.first", "age", "id").containsOnly(tuple("Yoda", 800, 1L),
                                                                              tuple("Luke", 26, 2L));
-=======
-  public void should_allow_assertions_on_multiple_extracted_values_from_given_iterable() {
-    assertThat(employees).extracting("name.first", "age", "id").containsOnly(tuple("Yoda", 800, 1L), tuple("Luke", 26, 2L));
->>>>>>> a6bae153
   }
 
   @Test
