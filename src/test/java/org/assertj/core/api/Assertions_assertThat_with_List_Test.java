/**
 * Licensed under the Apache License, Version 2.0 (the "License"); you may not use this file except in compliance with
 * the License. You may obtain a copy of the License at
 *
 * http://www.apache.org/licenses/LICENSE-2.0
 *
 * Unless required by applicable law or agreed to in writing, software distributed under the License is distributed on
 * an "AS IS" BASIS, WITHOUT WARRANTIES OR CONDITIONS OF ANY KIND, either express or implied. See the License for the
 * specific language governing permissions and limitations under the License.
 *
 * Copyright 2012-2014 the original author or authors.
 */
package org.assertj.core.api;

import static java.util.Collections.emptyList;
import static java.util.Collections.singletonList;
import static org.assertj.core.util.Lists.newArrayList;
import static org.junit.Assert.assertNotNull;
import static org.junit.Assert.assertSame;

import java.util.ArrayList;
import java.util.List;

import org.junit.Test;

/**
 * Tests for <code>{@link Assertions#assertThat(List)}</code>.
 * 
 * @author Yvonne Wang
 * @author Alex Ruiz
 * @author Mikhail Mazursky
 */
public class Assertions_assertThat_with_List_Test {
  private static class Person {
    @SuppressWarnings("unused")
    private String name;

    public Person(String name) {
      this.name = name;
    }
  }

  private static class Employee extends Person {
    public Employee(String name) {
      super(name);
    }
  }

  @Test
  public void should_create_Assert() {
<<<<<<< HEAD
    assertNotNull(Assertions.assertThat(emptyList()));
=======
    AbstractListAssert<?, ? extends List<? extends Object>, Object> assertions = Assertions.assertThat(emptyList());
    assertNotNull(assertions);
>>>>>>> 0bf45288
  }

  @Test
  public void should_create_Assert_generics() {
    Employee bill = new Employee("bill");
    Person billou = bill;
    Assertions.assertThat(bill).isEqualTo(billou);
    Assertions.assertThat(billou).isEqualTo(bill);
  }

  @Test
  public void should_create_Assert_with_list_extended() {
    List<String> strings0 = new ArrayList<String>();
    List<? extends String> strings1 = new ArrayList<String>();
    Assertions.assertThat(strings0).isEqualTo(strings1);
    Assertions.assertThat(strings1).isEqualTo(strings0);
  }

  @Test
  public void should_create_Assert_with_extends() {
    Employee bill = new Employee("bill");
    Person billou = bill;
    List<Person> list1 = newArrayList(billou);
    List<Employee> list2 = newArrayList(bill);

    Assertions.assertThat(list1).isEqualTo(list2);
    Assertions.assertThat(list2).isEqualTo(list1);
  }

  @Test
  public void should_pass_actual() {
    List<String> names = singletonList("Luke");
    AbstractListAssert<?, ? extends List<? extends String>, String> assertions = Assertions.assertThat(names);
    assertSame(names, assertions.actual);
  }
}<|MERGE_RESOLUTION|>--- conflicted
+++ resolved
@@ -48,12 +48,8 @@
 
   @Test
   public void should_create_Assert() {
-<<<<<<< HEAD
-    assertNotNull(Assertions.assertThat(emptyList()));
-=======
     AbstractListAssert<?, ? extends List<? extends Object>, Object> assertions = Assertions.assertThat(emptyList());
     assertNotNull(assertions);
->>>>>>> 0bf45288
   }
 
   @Test
