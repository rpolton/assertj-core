/**
 * Licensed under the Apache License, Version 2.0 (the "License"); you may not use this file except in compliance with
 * the License. You may obtain a copy of the License at
 *
 * http://www.apache.org/licenses/LICENSE-2.0
 *
 * Unless required by applicable law or agreed to in writing, software distributed under the License is distributed on
 * an "AS IS" BASIS, WITHOUT WARRANTIES OR CONDITIONS OF ANY KIND, either express or implied. See the License for the
 * specific language governing permissions and limitations under the License.
 *
 * Copyright 2012-2017 the original author or authors.
 */
package org.assertj.core.api;

import static org.assertj.core.test.TypeCanonizer.canonize;
import static org.assertj.core.util.Arrays.array;
import static org.assertj.core.util.Sets.newLinkedHashSet;

import java.lang.reflect.Method;
import java.lang.reflect.Modifier;
import java.lang.reflect.Type;
import java.util.ArrayList;
import java.util.Comparator;
import java.util.List;
import java.util.Set;

/**
 * @author Filip Hrisafov
 */
public abstract class BaseAssertionsTest {

  private static final int ACCESS_MODIFIERS = Modifier.PUBLIC | Modifier.PROTECTED | Modifier.PRIVATE;

  static final Comparator<Method> IGNORING_DECLARING_CLASS_AND_METHOD_NAME = internalMethodComparator(false, true);

  static final Comparator<Method> IGNORING_DECLARING_CLASS_AND_RETURN_TYPE = internalMethodComparator(true, false);

<<<<<<< HEAD
  static final Comparator<Method> IGNORING_DECLARING_CLASS_ONLY = internalMethodComparator(false, false);

=======
  static final Comparator<Method> IGNORING_DECLARING_CLASS_RETURN_TYPE_AND_METHOD_NAME = internalMethodComparator(true,
                                                                                                                  true);
>>>>>>> 362b7d3f
  // Object is ignored because of the AssertProvider
  static final Class<?>[] SPECIAL_IGNORED_RETURN_TYPES = array(AssertDelegateTarget.class,
                                                               FactoryBasedNavigableListAssert.class,
                                                               FactoryBasedNavigableIterableAssert.class,
                                                               ClassBasedNavigableListAssert.class,
                                                               ClassBasedNavigableIterableAssert.class,
                                                               Object.class);

  static Method[] findMethodsWithName(Class<?> clazz, String name, Class<?>... ignoredReturnTypes) {
    List<Method> matchingMethods = new ArrayList<>();
    Set<Class<?>> ignoredReturnTypesSet = newLinkedHashSet(ignoredReturnTypes);
    for (Method method : clazz.getMethods()) {
      if (!ignoredReturnTypesSet.contains(method.getReturnType()) && method.getName().equals(name)) {
        matchingMethods.add(method);
      }
    }
    return matchingMethods.toArray(new Method[matchingMethods.size()]);
  }

  private static Comparator<Method> internalMethodComparator(final boolean ignoreReturnType,
                                                             final boolean ignoreMethodName) {
    return new Comparator<Method>() {
      @Override
      public int compare(Method method1, Method method2) {

        // the methods should be with the same access type
        // static vs not static is not important Soft vs Not Soft assertions
        boolean equal = (ACCESS_MODIFIERS & method1.getModifiers() & method2.getModifiers()) != 0;
        equal = equal && (ignoreReturnType || sameGenericReturnType(method1, method2));
        equal = equal && (ignoreMethodName || sameMethodName(method1, method2));

        equal = equal && sameGenericParameterTypes(method1, method2);
        return equal ? 0 : 1;
      }
    };
  }

  /**
   * Checks if the methods have same generic parameter types.
   *
   * @param method1 the first method
   * @param method2 the second method
   * @return {@code true} if the methods have same generic parameters, {@code false} otherwise
   */
  private static boolean sameGenericParameterTypes(Method method1, Method method2) {
    Type[] pTypes1 = method1.getGenericParameterTypes();
    Type[] pTypes2 = method2.getGenericParameterTypes();
    if (pTypes1.length != pTypes2.length) {
      return false;
    }

    for (int i = 0; i < pTypes1.length; i++) {
      if (!sameType(pTypes1[i], pTypes2[i])) {
        return false;
      }
    }
    return true;
  }

  /**
   * Checks if the methods have the same name.
   *
   * @param method1 the first method
   * @param method2 the second method
   * @return {@code true} if the methods have the same name, {@code false} otherwise
   */
  private static boolean sameMethodName(Method method1, Method method2) {
    return method1.getName().equals(method2.getName());
  }

  /**
   * Checks if the methods have same generic return type.
   *
   * @param method1 the first method
   * @param method2 the second method
   * @return {@code true} if the methods have same generic return type, {@code false} otherwise.
   */
  private static boolean sameGenericReturnType(Method method1, Method method2) {
    return sameType(method1.getGenericReturnType(), method2.getGenericReturnType());
  }

  /**
   * Checks if the types are equal.
   *
   * @param type1 the first type
   * @param type2 the second type
   * @return {@code true} if the types are equal, {@code false} otherwise
   */
  private static boolean sameType(Type type1, Type type2) {
    return canonize(type1).equals(canonize(type2));
  }
}<|MERGE_RESOLUTION|>--- conflicted
+++ resolved
@@ -35,13 +35,10 @@
 
   static final Comparator<Method> IGNORING_DECLARING_CLASS_AND_RETURN_TYPE = internalMethodComparator(true, false);
 
-<<<<<<< HEAD
   static final Comparator<Method> IGNORING_DECLARING_CLASS_ONLY = internalMethodComparator(false, false);
 
-=======
   static final Comparator<Method> IGNORING_DECLARING_CLASS_RETURN_TYPE_AND_METHOD_NAME = internalMethodComparator(true,
                                                                                                                   true);
->>>>>>> 362b7d3f
   // Object is ignored because of the AssertProvider
   static final Class<?>[] SPECIAL_IGNORED_RETURN_TYPES = array(AssertDelegateTarget.class,
                                                                FactoryBasedNavigableListAssert.class,
