--- conflicted
+++ resolved
@@ -861,9 +861,7 @@
     softly.shouldHaveThrown(IllegalArgumentException.class);
     assertThat(softly.wasSuccess()).isFalse();
     assertThat(softly.errorsCollected()).hasSize(1);
-<<<<<<< HEAD
-    assertThat(softly.errorsCollected().get(0)
-                     .getMessage()).isEqualTo("IllegalArgumentException should have been thrown");
+    assertThat(softly.errorsCollected().get(0)).hasMessage("IllegalArgumentException should have been thrown");
   }
 
   @Test
@@ -878,8 +876,5 @@
       .hasBeenThrown()
       .hasMessageContaining("meaning of life")
       .hasMessageContaining("blue");
-=======
-    assertThat(softly.errorsCollected().get(0)).hasMessage("IllegalArgumentException should have been thrown");
->>>>>>> a6bae153
   }
 }