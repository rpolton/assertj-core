/**
 * Licensed under the Apache License, Version 2.0 (the "License"); you may not use this file except in compliance with
 * the License. You may obtain a copy of the License at
 *
 * http://www.apache.org/licenses/LICENSE-2.0
 *
 * Unless required by applicable law or agreed to in writing, software distributed under the License is distributed on
 * an "AS IS" BASIS, WITHOUT WARRANTIES OR CONDITIONS OF ANY KIND, either express or implied. See the License for the
 * specific language governing permissions and limitations under the License.
 *
 * Copyright 2012-2015 the original author or authors.
 */
package org.assertj.core.api;

<<<<<<< HEAD
import static java.time.ZoneOffset.UTC;
=======
import static java.util.Arrays.asList;
>>>>>>> 7a3db344
import static org.assertj.core.api.Assertions.assertThat;
import static org.assertj.core.api.Assertions.shouldHaveThrown;
import static org.assertj.core.api.Assertions.tuple;
import static org.assertj.core.util.Dates.parseDatetime;
import static org.junit.Assert.fail;

import java.io.ByteArrayInputStream;
import java.io.File;
import java.math.BigDecimal;
<<<<<<< HEAD
import java.time.LocalDate;
import java.time.LocalDateTime;
import java.time.LocalTime;
import java.time.ZonedDateTime;
import java.util.List;
import java.util.Optional;
import java.util.concurrent.Callable;
=======
import java.util.Collection;
import java.util.Iterator;
import java.util.List;
>>>>>>> 7a3db344

import org.assertj.core.api.ThrowableAssert.ThrowingCallable;
import org.assertj.core.api.iterable.Extractor;
import org.assertj.core.data.MapEntry;
import org.assertj.core.test.CartoonCharacter;
import org.assertj.core.test.Maps;
import org.assertj.core.test.Name;
import org.assertj.core.util.Lists;
import org.junit.Before;
import org.junit.Test;

/**
 * Tests for <code>{@link SoftAssertions}</code>.
 *
 * @author Brian Laframboise
 */
public class SoftAssertionsTest {

  private SoftAssertions softly;

  private CartoonCharacter homer;
  private CartoonCharacter fred;

  @Before
  public void setup() {
    softly = new SoftAssertions();

    CartoonCharacter bart = new CartoonCharacter("Bart Simpson");
    CartoonCharacter lisa = new CartoonCharacter("Lisa Simpson");
    CartoonCharacter maggie = new CartoonCharacter("Maggie Simpson");

    homer = new CartoonCharacter("Homer Simpson");
    homer.getChildren().add(bart);
    homer.getChildren().add(lisa);
    homer.getChildren().add(maggie);

    CartoonCharacter pebbles = new CartoonCharacter("Pebbles Flintstone");
    fred = new CartoonCharacter("Fred Flintstone");
    fred.getChildren().add(pebbles);
  }

  @Test
  public void all_assertions_should_pass() {
    softly.assertThat(1).isEqualTo(1);
    softly.assertThat(Lists.newArrayList(1, 2)).containsOnly(1, 2);
    softly.assertAll();
  }

  @SuppressWarnings("unchecked")
  @Test
  public void should_be_able_to_catch_exceptions_thrown_by_map_assertions() {
    try {
      softly.assertThat(Maps.mapOf(MapEntry.entry("54", "55"))).contains(MapEntry.entry("1", "2"));
      softly.assertAll();
      fail("Should not reach here");
    } catch (SoftAssertionError e) {
      List<String> errors = e.getErrors( );
      assertThat(errors).contains("\nExpecting:\n"
                                  + " <{\"54\"=\"55\"}>\n"
                                  + "to contain:\n"
                                  + " <[MapEntry[key='1', value='2']]>\n"
                                  + "but could not find:\n"
                                  + " <[MapEntry[key='1', value='2']]>\n");

    }
  }

  @SuppressWarnings("unchecked")
  @Test
  public void should_be_able_to_catch_exceptions_thrown_by_all_proxied_methods() {
    try {
      softly.assertThat(BigDecimal.ZERO).isEqualTo(BigDecimal.ONE);

      softly.assertThat(Boolean.FALSE).isTrue();
      softly.assertThat(false).isTrue();
      softly.assertThat(new boolean[] { false }).isEqualTo(new boolean[] { true });

      softly.assertThat(new Byte((byte) 0)).isEqualTo((byte) 1);
      softly.assertThat((byte) 2).inHexadecimal().isEqualTo((byte) 3);
      softly.assertThat(new byte[] { 4 }).isEqualTo(new byte[] { 5 });

      softly.assertThat(new Character((char) 65)).isEqualTo(new Character((char) 66));
      softly.assertThat((char) 67).isEqualTo((char) 68);
      softly.assertThat(new char[] { 69 }).isEqualTo(new char[] { 70 });

      softly.assertThat(new StringBuilder("a")).isEqualTo(new StringBuilder("b"));

      softly.assertThat(Object.class).isEqualTo(String.class);

      softly.assertThat(parseDatetime("1999-12-31T23:59:59")).isEqualTo(parseDatetime("2000-01-01T00:00:01"));

      softly.assertThat(new Double(6.0d)).isEqualTo(new Double(7.0d));
      softly.assertThat(8.0d).isEqualTo(9.0d);
      softly.assertThat(new double[] { 10.0d }).isEqualTo(new double[] { 11.0d });

      softly.assertThat(new File("a"))
            .overridingErrorMessage("expected:<File(b)> but was:<File(a)>")
            .isEqualTo(new File("b"));

      softly.assertThat(new Float(12f)).isEqualTo(new Float(13f));
      softly.assertThat(14f).isEqualTo(15f);
      softly.assertThat(new float[] { 16f }).isEqualTo(new float[] { 17f });

      softly.assertThat(new ByteArrayInputStream(new byte[] { (byte) 65 }))
            .hasContentEqualTo(new ByteArrayInputStream(new byte[] { (byte) 66 }));

      softly.assertThat(new Integer(20)).isEqualTo(new Integer(21));
      softly.assertThat(22).isEqualTo(23);
      softly.assertThat(new int[] { 24 }).isEqualTo(new int[] { 25 });

      softly.assertThat((Iterable<String>) Lists.newArrayList("26")).isEqualTo(Lists.newArrayList("27"));
      softly.assertThat(Lists.newArrayList("28").iterator()).contains("29");
      softly.assertThat(Lists.newArrayList("30")).isEqualTo(Lists.newArrayList("31"));

      softly.assertThat(new Long(32L)).isEqualTo(new Long(33L));
      softly.assertThat(34L).isEqualTo(35L);
      softly.assertThat(new long[] { 36L }).isEqualTo(new long[] { 37L });

      softly.assertThat(Maps.mapOf(MapEntry.entry("38", "39"))).isEqualTo(Maps.mapOf(MapEntry.entry("40", "41")));

      softly.assertThat(new Short((short) 42)).isEqualTo(new Short((short) 43));
      softly.assertThat((short) 44).isEqualTo((short) 45);
      softly.assertThat(new short[] { (short) 46 }).isEqualTo(new short[] { (short) 47 });

      softly.assertThat("48").isEqualTo("49");

      softly.assertThat(new Object() {
        @Override
        public String toString() {
          return "50";
        }
      }).isEqualTo(new Object() {
        @Override
        public String toString() {
          return "51";
        }
      });

      softly.assertThat(new Object[] { new Object() {
        @Override
        public String toString() {
          return "52";
        }
      } }).isEqualTo(new Object[] { new Object() {
        @Override
        public String toString() {
          return "53";
        }
      } });

      final IllegalArgumentException illegalArgumentException = new IllegalArgumentException
          ("IllegalArgumentException message");
      softly.assertThat(illegalArgumentException).hasMessage("NullPointerException message");
      softly.assertThatThrownBy(new ThrowingCallable() {

        @Override
        public void call() throws Exception {
          throw new Exception("something was wrong");
        }

      }).hasMessage("something was good");
      softly.assertThat(Maps.mapOf(MapEntry.entry("54", "55"))).contains(MapEntry.entry("1", "2"));
      softly.assertAll();
      fail("Should not reach here");
    } catch (SoftAssertionError e) {
      List<String> errors = e.getErrors();
      assertThat(errors).hasSize(40);
      assertThat(errors.get(0)).isEqualTo("expected:<[1]> but was:<[0]>");

      assertThat(errors.get(1)).isEqualTo("expected:<[tru]e> but was:<[fals]e>");
      assertThat(errors.get(2)).isEqualTo("expected:<[tru]e> but was:<[fals]e>");
      assertThat(errors.get(3)).isEqualTo("expected:<[[tru]e]> but was:<[[fals]e]>");

      assertThat(errors.get(4)).isEqualTo("expected:<[1]> but was:<[0]>");
      assertThat(errors.get(5)).isEqualTo("expected:<0x0[3]> but was:<0x0[2]>");
      assertThat(errors.get(6)).isEqualTo("expected:<[[5]]> but was:<[[4]]>");

      assertThat(errors.get(7)).isEqualTo("expected:<'[B]'> but was:<'[A]'>");
      assertThat(errors.get(8)).isEqualTo("expected:<'[D]'> but was:<'[C]'>");
      assertThat(errors.get(9)).isEqualTo("expected:<['[F]']> but was:<['[E]']>");

      assertThat(errors.get(10)).isEqualTo("expected:<[b]> but was:<[a]>");

      assertThat(errors.get(11)).isEqualTo("expected:<java.lang.[String]> but was:<java.lang.[Object]>");

      assertThat(errors.get(12)).isEqualTo("expected:<[2000-01-01T00:00:01]> but was:<[1999-12-31T23:59:59]>");

      assertThat(errors.get(13)).isEqualTo("expected:<[7].0> but was:<[6].0>");
      assertThat(errors.get(14)).isEqualTo("expected:<[9].0> but was:<[8].0>");
      assertThat(errors.get(15)).isEqualTo("expected:<[1[1].0]> but was:<[1[0].0]>");

      assertThat(errors.get(16)).isEqualTo("expected:<File(b)> but was:<File(a)>");

      assertThat(errors.get(17)).isEqualTo("expected:<1[3].0f> but was:<1[2].0f>");
      assertThat(errors.get(18)).isEqualTo("expected:<1[5].0f> but was:<1[4].0f>");
      assertThat(errors.get(19)).isEqualTo("expected:<[1[7].0f]> but was:<[1[6].0f]>");

      assertThat(errors.get(20)).isEqualTo("\nInputStreams do not have equal content:"
                                           + System.getProperty("line.separator")
                                           + "line:<1>, expected:<B> but was:<A>");

      assertThat(errors.get(21)).isEqualTo("expected:<2[1]> but was:<2[0]>");
      assertThat(errors.get(22)).isEqualTo("expected:<2[3]> but was:<2[2]>");
      assertThat(errors.get(23)).isEqualTo("expected:<[2[5]]> but was:<[2[4]]>");

      assertThat(errors.get(24)).isEqualTo("expected:<[\"2[7]\"]> but was:<[\"2[6]\"]>");
      assertThat(errors.get(25)).isEqualTo("\nExpecting:\n" +
                                           " <[\"28\"]>\n" +
                                           "to contain:\n" +
                                           " <[\"29\"]>\n" +
                                           "but could not find:\n" +
                                           " <[\"29\"]>\n");
      assertThat(errors.get(26)).isEqualTo("expected:<[\"3[1]\"]> but was:<[\"3[0]\"]>");

      assertThat(errors.get(27)).isEqualTo("expected:<3[3]L> but was:<3[2]L>");
      assertThat(errors.get(28)).isEqualTo("expected:<3[5]L> but was:<3[4]L>");
      assertThat(errors.get(29)).isEqualTo("expected:<[3[7]L]> but was:<[3[6]L]>");

      assertThat(errors.get(30)).isEqualTo("expected:<{\"[40\"=\"41]\"}> but was:<{\"[38\"=\"39]\"}>");

      assertThat(errors.get(31)).isEqualTo("expected:<4[3]> but was:<4[2]>");
      assertThat(errors.get(32)).isEqualTo("expected:<4[5]> but was:<4[4]>");
      assertThat(errors.get(33)).isEqualTo("expected:<[4[7]]> but was:<[4[6]]>");

      assertThat(errors.get(34)).isEqualTo("expected:<\"4[9]\"> but was:<\"4[8]\">");

      assertThat(errors.get(35)).isEqualTo("expected:<5[1]> but was:<5[0]>");
      assertThat(errors.get(36)).isEqualTo("expected:<[5[3]]> but was:<[5[2]]>");
      assertThat(errors.get(37)).isEqualTo("\nExpecting message:\n"
                                           + " <\"NullPointerException message\">\n"
                                           + "but was:\n"
                                           + " <\"IllegalArgumentException message\">");
      assertThat(errors.get(38)).isEqualTo("\nExpecting message:\n"
                                           + " <\"something was good\">\n"
                                           + "but was:\n"
                                           + " <\"something was wrong\">");
      assertThat(errors.get(39)).isEqualTo("\nExpecting:\n"
                                           + " <{\"54\"=\"55\"}>\n"
                                           + "to contain:\n"
                                           + " <[MapEntry[key='1', value='2']]>\n"
                                           + "but could not find:\n"
                                           + " <[MapEntry[key='1', value='2']]>\n");
    }
  }

  @Test
  public void should_pass_when_using_extracting_with_list() {

    List<Name> names = asList(name("John", "Doe"), name("Jane", "Doe"));

    softly.assertThat(names)
          .extracting("first")
          .as("using extracting()")
          .contains("John")
          .contains("Jane");

    softly.assertThat(names)
          .extracting(new Extractor<Name, String>() {
            @Override
            public String extract(Name input) {
              return input.getFirst();
            }
          })
          .as("using extracting(Extractor)")
          .contains("John")
          .contains("Jane");

    softly.assertThat(names)
          .extracting("first", String.class)
          .as("using extracting(..., Class)")
          .contains("John")
          .contains("Jane");

    softly.assertThat(names)
          .extracting("first", "last")
          .as("using extracting(...)")
          .contains(tuple("John", "Doe"))
          .contains(tuple("Jane", "Doe"));

    softly.assertThat(names)
          .extractingResultOf("getFirst", String.class)
          .as("using extractingResultOf(method, Class)")
          .contains("John")
          .contains("Jane");

    softly.assertThat(names)
          .extractingResultOf("getFirst")
          .as("using extractingResultOf(method)")
          .contains("John")
          .contains("Jane");

    softly.assertAll();
  }

  @Test
  public void should_pass_when_using_extracting_with_iterable() {

    Iterable<Name> names = asList(name("John", "Doe"), name("Jane", "Doe"));

    try (AutoCloseableSoftAssertions softly = new AutoCloseableSoftAssertions()) {
      softly.assertThat(names)
            .extracting("first")
            .as("using extracting()")
            .contains("John")
            .contains("Jane");

      softly.assertThat(names)
            .extracting(new Extractor<Name, String>() {
              @Override
              public String extract(Name input) {
                return input.getFirst();
              }
            })
            .as("using extracting(Extractor)")
            .contains("John")
            .contains("Jane");

      softly.assertThat(names)
            .extracting("first", String.class)
            .as("using extracting(..., Class)")
            .contains("John")
            .contains("Jane");

      softly.assertThat(names)
            .extracting("first", "last")
            .as("using extracting(...)")
            .contains(tuple("John", "Doe"))
            .contains(tuple("Jane", "Doe"));

      softly.assertThat(names)
            .extractingResultOf("getFirst", String.class)
            .as("using extractingResultOf(method, Class)")
            .contains("John")
            .contains("Jane");

      softly.assertThat(names)
            .extractingResultOf("getFirst")
            .as("using extractingResultOf(method)")
            .contains("John")
            .contains("Jane");
    }
  }

  @Test
  public void should_pass_when_using_extracting_with_array() {

    Name[] namesAsArray = new Name[] { name("John", "Doe"), name("Jane", "Doe") };

    try (AutoCloseableSoftAssertions softly = new AutoCloseableSoftAssertions()) {
      softly.assertThat(namesAsArray)
            .extracting("first")
            .as("using extracting()")
            .contains("John")
            .contains("Jane");

      softly.assertThat(namesAsArray)
            .extracting(new Extractor<Name, String>() {
              @Override
              public String extract(Name input) {
                return input.getFirst();
              }
            })
            .as("using extracting(Extractor)")
            .contains("John")
            .contains("Jane");

      softly.assertThat(namesAsArray)
            .extracting("first", String.class)
            .as("using extracting(..., Class)")
            .contains("John")
            .contains("Jane");

      softly.assertThat(namesAsArray)
            .extracting("first", "last")
            .as("using extracting(...)")
            .contains(tuple("John", "Doe"))
            .contains(tuple("Jane", "Doe"));

      softly.assertThat(namesAsArray)
            .extractingResultOf("getFirst", String.class)
            .as("using extractingResultOf(method, Class)")
            .contains("John")
            .contains("Jane");

      softly.assertThat(namesAsArray)
            .extractingResultOf("getFirst")
            .as("using extractingResultOf(method)")
            .contains("John")
            .contains("Jane");
    }
  }

  @Test
  public void should_pass_when_using_extracting_with_iterator() {

    Iterator<Name> names = asList(name("John", "Doe"), name("Jane", "Doe")).iterator();

<<<<<<< HEAD
	  softly.assertThat(new ByteArrayInputStream(new byte[] { (byte) 65 }))
		    .hasContentEqualTo(new ByteArrayInputStream(new byte[] { (byte) 66 }));

	  softly.assertThat(new Integer(20)).isEqualTo(new Integer(21));
	  softly.assertThat(22).isEqualTo(23);
	  softly.assertThat(new int[] { 24 }).isEqualTo(new int[] { 25 });

	  softly.assertThat((Iterable<String>) Lists.newArrayList("26")).isEqualTo(Lists.newArrayList("27"));
	  softly.assertThat(Lists.newArrayList("28").iterator()).contains("29");
	  softly.assertThat(Lists.newArrayList("30")).isEqualTo(Lists.newArrayList("31"));

	  softly.assertThat(new Long(32L)).isEqualTo(new Long(33L));
	  softly.assertThat(34L).isEqualTo(35L);
	  softly.assertThat(new long[] { 36L }).isEqualTo(new long[] { 37L });

	  softly.assertThat(Maps.mapOf(MapEntry.entry("38", "39"))).isEqualTo(Maps.mapOf(MapEntry.entry("40", "41")));

	  softly.assertThat(new Short((short) 42)).isEqualTo(new Short((short) 43));
	  softly.assertThat((short) 44).isEqualTo((short) 45);
	  softly.assertThat(new short[] { (short) 46 }).isEqualTo(new short[] { (short) 47 });

	  softly.assertThat("48").isEqualTo("49");

	  softly.assertThat(new Object() {
		@Override
		public String toString() {
		  return "50";
		}
	  }).isEqualTo(new Object() {
		@Override
		public String toString() {
		  return "51";
		}
	  });

	  softly.assertThat(new Object[] { new Object() {
		@Override
		public String toString() {
		  return "52";
		}
	  } }).isEqualTo(new Object[] { new Object() {
		@Override
		public String toString() {
		  return "53";
		}
	  } });

	  final IllegalArgumentException illegalArgumentException = new IllegalArgumentException
		  ("IllegalArgumentException message");
	  softly.assertThat(illegalArgumentException).hasMessage("NullPointerException message");
	  softly.assertThatExceptionThrownBy(new Callable<Void>() {
		@Override
		public Void call() throws Exception {
		  throw new Exception("something was wrong");
		}

	  }).hasMessage("something was good");
	  softly.assertThat(Optional.of("bad option")).isEqualTo(Optional.of("good option"));
	  softly.assertThat(LocalDate.of(2015, 1, 1)).isEqualTo(LocalDate.of(2015, 1, 2));
	  softly.assertThat(LocalDateTime.of(2015, 1, 1, 23, 59, 59)).isEqualTo(LocalDateTime.of(2015, 1, 1, 23, 59, 0));
	  softly.assertThat(ZonedDateTime.of(2015, 1, 1, 23, 59, 59, 0, UTC)).isEqualTo(ZonedDateTime.of(2015, 1, 1, 23,
		                                                                                             59, 0, 0, UTC));
	  softly.assertThat(LocalTime.of(23, 59, 59)).isEqualTo(LocalTime.of(23, 59, 0));
	  softly.assertAll();
	  fail("Should not reach here");
	} catch (SoftAssertionError e) {
	  List<String> errors = e.getErrors();
	  assertThat(errors).hasSize(44);
	  assertThat(errors.get(0)).isEqualTo("expected:<[1]> but was:<[0]>");

	  assertThat(errors.get(1)).isEqualTo("expected:<[tru]e> but was:<[fals]e>");
	  assertThat(errors.get(2)).isEqualTo("expected:<[tru]e> but was:<[fals]e>");
	  assertThat(errors.get(3)).isEqualTo("expected:<[[tru]e]> but was:<[[fals]e]>");

	  assertThat(errors.get(4)).isEqualTo("expected:<[1]> but was:<[0]>");
	  assertThat(errors.get(5)).isEqualTo("expected:<0x0[3]> but was:<0x0[2]>");
	  assertThat(errors.get(6)).isEqualTo("expected:<[[5]]> but was:<[[4]]>");

	  assertThat(errors.get(7)).isEqualTo("expected:<'[B]'> but was:<'[A]'>");
	  assertThat(errors.get(8)).isEqualTo("expected:<'[D]'> but was:<'[C]'>");
	  assertThat(errors.get(9)).isEqualTo("expected:<['[F]']> but was:<['[E]']>");

	  assertThat(errors.get(10)).isEqualTo("expected:<[b]> but was:<[a]>");

	  assertThat(errors.get(11)).isEqualTo("expected:<java.lang.[String]> but was:<java.lang.[Object]>");

	  assertThat(errors.get(12)).isEqualTo("expected:<[2000-01-01T00:00:01]> but was:<[1999-12-31T23:59:59]>");

	  assertThat(errors.get(13)).isEqualTo("expected:<[7].0> but was:<[6].0>");
	  assertThat(errors.get(14)).isEqualTo("expected:<[9].0> but was:<[8].0>");
	  assertThat(errors.get(15)).isEqualTo("expected:<[1[1].0]> but was:<[1[0].0]>");

	  assertThat(errors.get(16)).isEqualTo("expected:<File(b)> but was:<File(a)>");

	  assertThat(errors.get(17)).isEqualTo("expected:<1[3].0f> but was:<1[2].0f>");
	  assertThat(errors.get(18)).isEqualTo("expected:<1[5].0f> but was:<1[4].0f>");
	  assertThat(errors.get(19)).isEqualTo("expected:<[1[7].0f]> but was:<[1[6].0f]>");

	  assertThat(errors.get(20)).isEqualTo("\nInputStreams do not have equal content:"
		                                   + System.getProperty("line.separator")
		                                   + "line:<1>, expected:<B> but was:<A>");

	  assertThat(errors.get(21)).isEqualTo("expected:<2[1]> but was:<2[0]>");
	  assertThat(errors.get(22)).isEqualTo("expected:<2[3]> but was:<2[2]>");
	  assertThat(errors.get(23)).isEqualTo("expected:<[2[5]]> but was:<[2[4]]>");

	  assertThat(errors.get(24)).isEqualTo("expected:<[\"2[7]\"]> but was:<[\"2[6]\"]>");
	  assertThat(errors.get(25)).isEqualTo("\nExpecting:\n" +
		                                   " <[\"28\"]>\n" +
		                                   "to contain:\n" +
		                                   " <[\"29\"]>\n" +
		                                   "but could not find:\n" +
		                                   " <[\"29\"]>\n");
	  assertThat(errors.get(26)).isEqualTo("expected:<[\"3[1]\"]> but was:<[\"3[0]\"]>");

	  assertThat(errors.get(27)).isEqualTo("expected:<3[3]L> but was:<3[2]L>");
	  assertThat(errors.get(28)).isEqualTo("expected:<3[5]L> but was:<3[4]L>");
	  assertThat(errors.get(29)).isEqualTo("expected:<[3[7]L]> but was:<[3[6]L]>");

	  assertThat(errors.get(30)).isEqualTo("expected:<{\"[40\"=\"41]\"}> but was:<{\"[38\"=\"39]\"}>");

	  assertThat(errors.get(31)).isEqualTo("expected:<4[3]> but was:<4[2]>");
	  assertThat(errors.get(32)).isEqualTo("expected:<4[5]> but was:<4[4]>");
	  assertThat(errors.get(33)).isEqualTo("expected:<[4[7]]> but was:<[4[6]]>");

	  assertThat(errors.get(34)).isEqualTo("expected:<\"4[9]\"> but was:<\"4[8]\">");

	  assertThat(errors.get(35)).isEqualTo("expected:<5[1]> but was:<5[0]>");
	  assertThat(errors.get(36)).isEqualTo("expected:<[5[3]]> but was:<[5[2]]>");
	  assertThat(errors.get(37)).isEqualTo("\nExpecting message:\n"
		                                   + " <\"NullPointerException message\">\n"
		                                   + "but was:\n"
		                                   + " <\"IllegalArgumentException message\">");
	  assertThat(errors.get(38)).isEqualTo("\nExpecting message:\n"
		                                   + " <\"something was good\">\n"
		                                   + "but was:\n"
		                                   + " <\"something was wrong\">");
	  assertThat(errors.get(39)).isEqualTo("expected:<Optional[[goo]d option]> but was:<Optional[[ba]d option]>");
	  assertThat(errors.get(40)).isEqualTo("expected:<2015-01-0[2]> but was:<2015-01-0[1]>");
	  assertThat(errors.get(41)).isEqualTo("expected:<2015-01-01T23:59[]> but was:<2015-01-01T23:59[:59]>");
	  assertThat(errors.get(42)).isEqualTo("expected:<2015-01-01T23:59[]Z> but was:<2015-01-01T23:59[:59]Z>");
	  assertThat(errors.get(43)).isEqualTo("expected:<23:59[]> but was:<23:59[:59]>");
	}
=======
    try (AutoCloseableSoftAssertions softly = new AutoCloseableSoftAssertions()) {
      softly.assertThat(names)
            .extracting("first")
            .as("using extracting()")
            .contains("John")
            .contains("Jane");
    }
>>>>>>> 7a3db344
  }

  @Test
  public void should_pass_when_using_flat_extracting() {

    List<CartoonCharacter> characters = asList(homer, fred);

    softly.assertThat(characters)
          .flatExtracting(children())
          .as("using flatExtracting on Iterable")
          .hasSize(4);

    CartoonCharacter[] charactersAsArray = characters.toArray(new CartoonCharacter[characters.size()]);

    softly.assertThat(charactersAsArray)
          .flatExtracting(children())
          .as("using flatExtracting on array")
          .hasSize(4);

    softly.assertAll();
  }

  @Test
  public void should_collect_all_errors_when_using_extracting() {

    List<Name> names = asList(name("John", "Doe"), name("Jane", "Doe"));

    softly.assertThat(names)
          .extracting("first")
          .overridingErrorMessage("error 1")
          .contains("gandalf")
          .overridingErrorMessage("error 2")
          .contains("frodo");

    softly.assertThat(names)
          .extracting("last")
          .overridingErrorMessage("error 3")
          .isEmpty();

    try {
      softly.assertAll();
      shouldHaveThrown(SoftAssertionError.class);
    } catch (SoftAssertionError e) {
      assertThat(e.getErrors()).containsExactly("error 1", "error 2", "error 3");
    }
  }

  @Test
  public void should_collect_all_errors_when_using_flat_extracting() throws Exception {

    List<CartoonCharacter> characters = asList(homer, fred);

    softly.assertThat(characters)
          .flatExtracting(children())
          .overridingErrorMessage("error 1")
          .hasSize(0)
          .overridingErrorMessage("error 2")
          .isEmpty();

    try {
      softly.assertAll();
      shouldHaveThrown(SoftAssertionError.class);
    } catch (SoftAssertionError e) {
      assertThat(e.getErrors()).containsExactly("error 1", "error 2");
    }
  }

  private static Name name(String first, String last) {
    return new Name(first, last);
  }

  private static ChildrenExtractor children() {
    return new ChildrenExtractor();
  }

  private static class ChildrenExtractor implements Extractor<CartoonCharacter, Collection<CartoonCharacter>> {
    @Override
    public Collection<CartoonCharacter> extract(CartoonCharacter input) {
      return input.getChildren();
    }
  }
}<|MERGE_RESOLUTION|>--- conflicted
+++ resolved
@@ -12,11 +12,7 @@
  */
 package org.assertj.core.api;
 
-<<<<<<< HEAD
-import static java.time.ZoneOffset.UTC;
-=======
 import static java.util.Arrays.asList;
->>>>>>> 7a3db344
 import static org.assertj.core.api.Assertions.assertThat;
 import static org.assertj.core.api.Assertions.shouldHaveThrown;
 import static org.assertj.core.api.Assertions.tuple;
@@ -26,19 +22,9 @@
 import java.io.ByteArrayInputStream;
 import java.io.File;
 import java.math.BigDecimal;
-<<<<<<< HEAD
-import java.time.LocalDate;
-import java.time.LocalDateTime;
-import java.time.LocalTime;
-import java.time.ZonedDateTime;
-import java.util.List;
-import java.util.Optional;
-import java.util.concurrent.Callable;
-=======
 import java.util.Collection;
 import java.util.Iterator;
 import java.util.List;
->>>>>>> 7a3db344
 
 import org.assertj.core.api.ThrowableAssert.ThrowingCallable;
 import org.assertj.core.api.iterable.Extractor;
@@ -282,7 +268,7 @@
                                            + "but could not find:\n"
                                            + " <[MapEntry[key='1', value='2']]>\n");
     }
-  }
+  }  
 
   @Test
   public void should_pass_when_using_extracting_with_list() {
@@ -436,151 +422,6 @@
 
     Iterator<Name> names = asList(name("John", "Doe"), name("Jane", "Doe")).iterator();
 
-<<<<<<< HEAD
-	  softly.assertThat(new ByteArrayInputStream(new byte[] { (byte) 65 }))
-		    .hasContentEqualTo(new ByteArrayInputStream(new byte[] { (byte) 66 }));
-
-	  softly.assertThat(new Integer(20)).isEqualTo(new Integer(21));
-	  softly.assertThat(22).isEqualTo(23);
-	  softly.assertThat(new int[] { 24 }).isEqualTo(new int[] { 25 });
-
-	  softly.assertThat((Iterable<String>) Lists.newArrayList("26")).isEqualTo(Lists.newArrayList("27"));
-	  softly.assertThat(Lists.newArrayList("28").iterator()).contains("29");
-	  softly.assertThat(Lists.newArrayList("30")).isEqualTo(Lists.newArrayList("31"));
-
-	  softly.assertThat(new Long(32L)).isEqualTo(new Long(33L));
-	  softly.assertThat(34L).isEqualTo(35L);
-	  softly.assertThat(new long[] { 36L }).isEqualTo(new long[] { 37L });
-
-	  softly.assertThat(Maps.mapOf(MapEntry.entry("38", "39"))).isEqualTo(Maps.mapOf(MapEntry.entry("40", "41")));
-
-	  softly.assertThat(new Short((short) 42)).isEqualTo(new Short((short) 43));
-	  softly.assertThat((short) 44).isEqualTo((short) 45);
-	  softly.assertThat(new short[] { (short) 46 }).isEqualTo(new short[] { (short) 47 });
-
-	  softly.assertThat("48").isEqualTo("49");
-
-	  softly.assertThat(new Object() {
-		@Override
-		public String toString() {
-		  return "50";
-		}
-	  }).isEqualTo(new Object() {
-		@Override
-		public String toString() {
-		  return "51";
-		}
-	  });
-
-	  softly.assertThat(new Object[] { new Object() {
-		@Override
-		public String toString() {
-		  return "52";
-		}
-	  } }).isEqualTo(new Object[] { new Object() {
-		@Override
-		public String toString() {
-		  return "53";
-		}
-	  } });
-
-	  final IllegalArgumentException illegalArgumentException = new IllegalArgumentException
-		  ("IllegalArgumentException message");
-	  softly.assertThat(illegalArgumentException).hasMessage("NullPointerException message");
-	  softly.assertThatExceptionThrownBy(new Callable<Void>() {
-		@Override
-		public Void call() throws Exception {
-		  throw new Exception("something was wrong");
-		}
-
-	  }).hasMessage("something was good");
-	  softly.assertThat(Optional.of("bad option")).isEqualTo(Optional.of("good option"));
-	  softly.assertThat(LocalDate.of(2015, 1, 1)).isEqualTo(LocalDate.of(2015, 1, 2));
-	  softly.assertThat(LocalDateTime.of(2015, 1, 1, 23, 59, 59)).isEqualTo(LocalDateTime.of(2015, 1, 1, 23, 59, 0));
-	  softly.assertThat(ZonedDateTime.of(2015, 1, 1, 23, 59, 59, 0, UTC)).isEqualTo(ZonedDateTime.of(2015, 1, 1, 23,
-		                                                                                             59, 0, 0, UTC));
-	  softly.assertThat(LocalTime.of(23, 59, 59)).isEqualTo(LocalTime.of(23, 59, 0));
-	  softly.assertAll();
-	  fail("Should not reach here");
-	} catch (SoftAssertionError e) {
-	  List<String> errors = e.getErrors();
-	  assertThat(errors).hasSize(44);
-	  assertThat(errors.get(0)).isEqualTo("expected:<[1]> but was:<[0]>");
-
-	  assertThat(errors.get(1)).isEqualTo("expected:<[tru]e> but was:<[fals]e>");
-	  assertThat(errors.get(2)).isEqualTo("expected:<[tru]e> but was:<[fals]e>");
-	  assertThat(errors.get(3)).isEqualTo("expected:<[[tru]e]> but was:<[[fals]e]>");
-
-	  assertThat(errors.get(4)).isEqualTo("expected:<[1]> but was:<[0]>");
-	  assertThat(errors.get(5)).isEqualTo("expected:<0x0[3]> but was:<0x0[2]>");
-	  assertThat(errors.get(6)).isEqualTo("expected:<[[5]]> but was:<[[4]]>");
-
-	  assertThat(errors.get(7)).isEqualTo("expected:<'[B]'> but was:<'[A]'>");
-	  assertThat(errors.get(8)).isEqualTo("expected:<'[D]'> but was:<'[C]'>");
-	  assertThat(errors.get(9)).isEqualTo("expected:<['[F]']> but was:<['[E]']>");
-
-	  assertThat(errors.get(10)).isEqualTo("expected:<[b]> but was:<[a]>");
-
-	  assertThat(errors.get(11)).isEqualTo("expected:<java.lang.[String]> but was:<java.lang.[Object]>");
-
-	  assertThat(errors.get(12)).isEqualTo("expected:<[2000-01-01T00:00:01]> but was:<[1999-12-31T23:59:59]>");
-
-	  assertThat(errors.get(13)).isEqualTo("expected:<[7].0> but was:<[6].0>");
-	  assertThat(errors.get(14)).isEqualTo("expected:<[9].0> but was:<[8].0>");
-	  assertThat(errors.get(15)).isEqualTo("expected:<[1[1].0]> but was:<[1[0].0]>");
-
-	  assertThat(errors.get(16)).isEqualTo("expected:<File(b)> but was:<File(a)>");
-
-	  assertThat(errors.get(17)).isEqualTo("expected:<1[3].0f> but was:<1[2].0f>");
-	  assertThat(errors.get(18)).isEqualTo("expected:<1[5].0f> but was:<1[4].0f>");
-	  assertThat(errors.get(19)).isEqualTo("expected:<[1[7].0f]> but was:<[1[6].0f]>");
-
-	  assertThat(errors.get(20)).isEqualTo("\nInputStreams do not have equal content:"
-		                                   + System.getProperty("line.separator")
-		                                   + "line:<1>, expected:<B> but was:<A>");
-
-	  assertThat(errors.get(21)).isEqualTo("expected:<2[1]> but was:<2[0]>");
-	  assertThat(errors.get(22)).isEqualTo("expected:<2[3]> but was:<2[2]>");
-	  assertThat(errors.get(23)).isEqualTo("expected:<[2[5]]> but was:<[2[4]]>");
-
-	  assertThat(errors.get(24)).isEqualTo("expected:<[\"2[7]\"]> but was:<[\"2[6]\"]>");
-	  assertThat(errors.get(25)).isEqualTo("\nExpecting:\n" +
-		                                   " <[\"28\"]>\n" +
-		                                   "to contain:\n" +
-		                                   " <[\"29\"]>\n" +
-		                                   "but could not find:\n" +
-		                                   " <[\"29\"]>\n");
-	  assertThat(errors.get(26)).isEqualTo("expected:<[\"3[1]\"]> but was:<[\"3[0]\"]>");
-
-	  assertThat(errors.get(27)).isEqualTo("expected:<3[3]L> but was:<3[2]L>");
-	  assertThat(errors.get(28)).isEqualTo("expected:<3[5]L> but was:<3[4]L>");
-	  assertThat(errors.get(29)).isEqualTo("expected:<[3[7]L]> but was:<[3[6]L]>");
-
-	  assertThat(errors.get(30)).isEqualTo("expected:<{\"[40\"=\"41]\"}> but was:<{\"[38\"=\"39]\"}>");
-
-	  assertThat(errors.get(31)).isEqualTo("expected:<4[3]> but was:<4[2]>");
-	  assertThat(errors.get(32)).isEqualTo("expected:<4[5]> but was:<4[4]>");
-	  assertThat(errors.get(33)).isEqualTo("expected:<[4[7]]> but was:<[4[6]]>");
-
-	  assertThat(errors.get(34)).isEqualTo("expected:<\"4[9]\"> but was:<\"4[8]\">");
-
-	  assertThat(errors.get(35)).isEqualTo("expected:<5[1]> but was:<5[0]>");
-	  assertThat(errors.get(36)).isEqualTo("expected:<[5[3]]> but was:<[5[2]]>");
-	  assertThat(errors.get(37)).isEqualTo("\nExpecting message:\n"
-		                                   + " <\"NullPointerException message\">\n"
-		                                   + "but was:\n"
-		                                   + " <\"IllegalArgumentException message\">");
-	  assertThat(errors.get(38)).isEqualTo("\nExpecting message:\n"
-		                                   + " <\"something was good\">\n"
-		                                   + "but was:\n"
-		                                   + " <\"something was wrong\">");
-	  assertThat(errors.get(39)).isEqualTo("expected:<Optional[[goo]d option]> but was:<Optional[[ba]d option]>");
-	  assertThat(errors.get(40)).isEqualTo("expected:<2015-01-0[2]> but was:<2015-01-0[1]>");
-	  assertThat(errors.get(41)).isEqualTo("expected:<2015-01-01T23:59[]> but was:<2015-01-01T23:59[:59]>");
-	  assertThat(errors.get(42)).isEqualTo("expected:<2015-01-01T23:59[]Z> but was:<2015-01-01T23:59[:59]Z>");
-	  assertThat(errors.get(43)).isEqualTo("expected:<23:59[]> but was:<23:59[:59]>");
-	}
-=======
     try (AutoCloseableSoftAssertions softly = new AutoCloseableSoftAssertions()) {
       softly.assertThat(names)
             .extracting("first")
@@ -588,7 +429,6 @@
             .contains("John")
             .contains("Jane");
     }
->>>>>>> 7a3db344
   }
 
   @Test
