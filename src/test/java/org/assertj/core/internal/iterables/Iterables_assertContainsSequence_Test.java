/*
 * Licensed under the Apache License, Version 2.0 (the "License"); you may not use this file except in compliance with
 * the License. You may obtain a copy of the License at
 *
 * http://www.apache.org/licenses/LICENSE-2.0
 *
 * Unless required by applicable law or agreed to in writing, software distributed under the License is distributed on
 * an "AS IS" BASIS, WITHOUT WARRANTIES OR CONDITIONS OF ANY KIND, either express or implied. See the License for the
 * specific language governing permissions and limitations under the License.
 *
 * Copyright 2012-2020 the original author or authors.
 */
package org.assertj.core.internal.iterables;

import static org.assertj.core.api.Assertions.assertThat;
import static org.assertj.core.api.Assertions.assertThatExceptionOfType;
import static org.assertj.core.api.Assertions.assertThatNullPointerException;
import static org.assertj.core.api.Assertions.catchThrowable;
import static org.assertj.core.error.ShouldContainSequence.shouldContainSequence;
import static org.assertj.core.internal.ErrorMessages.valuesToLookForIsNull;
import static org.assertj.core.internal.iterables.Iterables_assertContainsExactly_Test.createSinglyIterable;
import static org.assertj.core.test.ObjectArrays.emptyArray;
import static org.assertj.core.test.TestData.someInfo;
import static org.assertj.core.util.Arrays.array;
import static org.assertj.core.util.FailureMessages.actualIsNull;
import static org.assertj.core.util.Lists.list;
import static org.assertj.core.util.Lists.newArrayList;
import static org.mockito.Mockito.verify;

import java.util.Collection;

import org.assertj.core.api.AssertionInfo;
import org.assertj.core.internal.Iterables;
import org.assertj.core.internal.IterablesBaseTest;
import org.junit.jupiter.api.BeforeEach;
import org.junit.jupiter.api.Test;

/**
 * Tests for <code>{@link Iterables#assertContainsSequence(AssertionInfo, Collection, Object[])}</code>.
 *
 * @author Alex Ruiz
 * @author Joel Costigliola
 */
public class Iterables_assertContainsSequence_Test extends IterablesBaseTest {

  @Override
  @BeforeEach
  public void setUp() {
    super.setUp();
    actual = newArrayList("Yoda", "Luke", "Leia", "Obi-Wan");
  }

  @Test
  public void should_throw_error_if_sequence_is_null() {
    assertThatNullPointerException().isThrownBy(() -> {
      Object[] nullArray = null;
      iterables.assertContainsSequence(someInfo(), actual, nullArray);
    }).withMessage(valuesToLookForIsNull());
  }

  @Test
  public void should_pass_if_actual_and_given_values_are_empty() {
    actual.clear();
    iterables.assertContainsSequence(someInfo(), actual, array());
  }

  @Test
  public void should_fail_if_array_of_values_to_look_for_is_empty_and_actual_is_not() {
    assertThatExceptionOfType(AssertionError.class).isThrownBy(() -> iterables.assertContainsSequence(someInfo(), actual,
                                                                                                      emptyArray()));
  }

  @Test
  public void should_fail_if_actual_is_null() {
    assertThatExceptionOfType(AssertionError.class).isThrownBy(() -> iterables.assertContainsSequence(someInfo(), null,
                                                                                                      array("Yoda")))
                                                   .withMessage(actualIsNull());
  }

  @Test
  public void should_fail_if_sequence_is_bigger_than_actual() {
    AssertionInfo info = someInfo();
    Object[] sequence = { "Luke", "Leia", "Obi-Wan", "Han", "C-3PO", "R2-D2", "Anakin" };

    Throwable error = catchThrowable(() -> iterables.assertContainsSequence(info, actual, sequence));

    assertThat(error).isInstanceOf(AssertionError.class);
    verifyFailureThrownWhenSequenceNotFound(info, sequence);
  }

  @Test
  public void should_fail_if_actual_does_not_contain_whole_sequence() {
    AssertionInfo info = someInfo();
    Object[] sequence = { "Han", "C-3PO" };

    Throwable error = catchThrowable(() -> iterables.assertContainsSequence(info, actual, sequence));

    assertThat(error).isInstanceOf(AssertionError.class);
    verifyFailureThrownWhenSequenceNotFound(info, sequence);
  }

  @Test
  public void should_fail_if_actual_contains_first_elements_of_sequence_but_not_whole_sequence() {
    AssertionInfo info = someInfo();
    Object[] sequence = { "Luke", "Leia", "Han" };

    Throwable error = catchThrowable(() -> iterables.assertContainsSequence(info, actual, sequence));

    assertThat(error).isInstanceOf(AssertionError.class);
    verifyFailureThrownWhenSequenceNotFound(info, sequence);
  }

  private void verifyFailureThrownWhenSequenceNotFound(AssertionInfo info, Object[] sequence) {
    verify(failures).failure(info, shouldContainSequence(actual, sequence));
  }

  @Test
  public void should_pass_if_actual_contains_sequence() {
    iterables.assertContainsSequence(someInfo(), actual, array("Luke", "Leia"));
  }

  @Test
  public void should_pass_if_actual_and_sequence_are_equal() {
    iterables.assertContainsSequence(someInfo(), actual, array("Yoda", "Luke", "Leia", "Obi-Wan"));
  }

  @Test
  public void should_pass_if_actual_contains_both_partial_and_complete_sequence() {
    actual = newArrayList("Yoda", "Luke", "Yoda", "Obi-Wan");
    iterables.assertContainsSequence(someInfo(), actual, array("Yoda", "Obi-Wan"));
  }

  @Test
  public void should_pass_if_actual_contains_sequence_that_specifies_multiple_times_the_same_value_bug_544() {
    actual = newArrayList("a", "-", "b", "-", "c");
    iterables.assertContainsSequence(someInfo(), actual, array("a", "-", "b", "-", "c"));
  }

  @Test
  public void should_pass_if_actual_is_an_infinite_sequence_and_contains_sequence() {
    Iterable<String> actual = com.google.common.collect.Iterables.cycle("Leia", "Luke", "Yoda", "Obi-Wan");
    iterables.assertContainsSequence(someInfo(), actual, array("Luke", "Yoda", "Obi-Wan", "Leia"));
<<<<<<< HEAD
    iterables.assertContainsSequence(someInfo(), actual, array("Luke", "Yoda"));
    iterables.assertContainsSequence(someInfo(), actual, array("Luke", "Yoda", "Obi-Wan", "Leia", "Luke", "Yoda"));
=======
>>>>>>> fe9cfa41
  }

  @Test
  public void should_pass_if_actual_is_a_singly_traversable_sequence_and_contains_sequence() {
<<<<<<< HEAD
    Iterable<String> actual = createSinglyIterable(list("Leia", "Luke", "Yoda", "Obi-Wan"));
=======
    Iterable<String> actual = Iterables_assertContainsExactly_Test.createSinglyIterable(newArrayList("Leia", "Luke", "Yoda", "Obi-Wan"));
>>>>>>> fe9cfa41
    iterables.assertContainsSequence(someInfo(), actual, array("Leia", "Luke", "Yoda", "Obi-Wan"));
  }

  // ------------------------------------------------------------------------------------------------------------------
  // tests using a custom comparison strategy
  // ------------------------------------------------------------------------------------------------------------------

  @Test
  public void should_fail_if_actual_does_not_contain_whole_sequence_according_to_custom_comparison_strategy() {
    AssertionInfo info = someInfo();
    Object[] sequence = { "Han", "C-3PO" };

    Throwable error = catchThrowable(() -> iterablesWithCaseInsensitiveComparisonStrategy.assertContainsSequence(info, actual,
                                                                                                                 sequence));

    assertThat(error).isInstanceOf(AssertionError.class);
    verify(failures).failure(info, shouldContainSequence(actual, sequence, comparisonStrategy));
  }

  @Test
  public void should_fail_if_actual_contains_first_elements_of_sequence_but_not_whole_sequence_according_to_custom_comparison_strategy() {
    AssertionInfo info = someInfo();
    Object[] sequence = { "Luke", "Leia", "Han" };

    Throwable error = catchThrowable(() -> iterablesWithCaseInsensitiveComparisonStrategy.assertContainsSequence(info, actual,
                                                                                                                 sequence));

    assertThat(error).isInstanceOf(AssertionError.class);
    verify(failures).failure(info, shouldContainSequence(actual, sequence, comparisonStrategy));
  }

  @Test
  public void should_pass_if_actual_contains_sequence_according_to_custom_comparison_strategy() {
    iterablesWithCaseInsensitiveComparisonStrategy.assertContainsSequence(someInfo(), actual, array("LUKe", "leia"));
  }

  @Test
  public void should_pass_if_actual_and_sequence_are_equal_according_to_custom_comparison_strategy() {
    iterablesWithCaseInsensitiveComparisonStrategy.assertContainsSequence(someInfo(), actual,
                                                                          array("YODA", "luke", "lEIA", "Obi-wan"));
  }

}<|MERGE_RESOLUTION|>--- conflicted
+++ resolved
@@ -18,12 +18,10 @@
 import static org.assertj.core.api.Assertions.catchThrowable;
 import static org.assertj.core.error.ShouldContainSequence.shouldContainSequence;
 import static org.assertj.core.internal.ErrorMessages.valuesToLookForIsNull;
-import static org.assertj.core.internal.iterables.Iterables_assertContainsExactly_Test.createSinglyIterable;
 import static org.assertj.core.test.ObjectArrays.emptyArray;
 import static org.assertj.core.test.TestData.someInfo;
 import static org.assertj.core.util.Arrays.array;
 import static org.assertj.core.util.FailureMessages.actualIsNull;
-import static org.assertj.core.util.Lists.list;
 import static org.assertj.core.util.Lists.newArrayList;
 import static org.mockito.Mockito.verify;
 
@@ -35,9 +33,10 @@
 import org.junit.jupiter.api.BeforeEach;
 import org.junit.jupiter.api.Test;
 
+
 /**
  * Tests for <code>{@link Iterables#assertContainsSequence(AssertionInfo, Collection, Object[])}</code>.
- *
+ * 
  * @author Alex Ruiz
  * @author Joel Costigliola
  */
@@ -63,17 +62,15 @@
     actual.clear();
     iterables.assertContainsSequence(someInfo(), actual, array());
   }
-
+  
   @Test
   public void should_fail_if_array_of_values_to_look_for_is_empty_and_actual_is_not() {
-    assertThatExceptionOfType(AssertionError.class).isThrownBy(() -> iterables.assertContainsSequence(someInfo(), actual,
-                                                                                                      emptyArray()));
+    assertThatExceptionOfType(AssertionError.class).isThrownBy(() -> iterables.assertContainsSequence(someInfo(), actual, emptyArray()));
   }
 
   @Test
   public void should_fail_if_actual_is_null() {
-    assertThatExceptionOfType(AssertionError.class).isThrownBy(() -> iterables.assertContainsSequence(someInfo(), null,
-                                                                                                      array("Yoda")))
+    assertThatExceptionOfType(AssertionError.class).isThrownBy(() -> iterables.assertContainsSequence(someInfo(), null, array("Yoda")))
                                                    .withMessage(actualIsNull());
   }
 
@@ -140,20 +137,11 @@
   public void should_pass_if_actual_is_an_infinite_sequence_and_contains_sequence() {
     Iterable<String> actual = com.google.common.collect.Iterables.cycle("Leia", "Luke", "Yoda", "Obi-Wan");
     iterables.assertContainsSequence(someInfo(), actual, array("Luke", "Yoda", "Obi-Wan", "Leia"));
-<<<<<<< HEAD
-    iterables.assertContainsSequence(someInfo(), actual, array("Luke", "Yoda"));
-    iterables.assertContainsSequence(someInfo(), actual, array("Luke", "Yoda", "Obi-Wan", "Leia", "Luke", "Yoda"));
-=======
->>>>>>> fe9cfa41
   }
 
   @Test
   public void should_pass_if_actual_is_a_singly_traversable_sequence_and_contains_sequence() {
-<<<<<<< HEAD
-    Iterable<String> actual = createSinglyIterable(list("Leia", "Luke", "Yoda", "Obi-Wan"));
-=======
     Iterable<String> actual = Iterables_assertContainsExactly_Test.createSinglyIterable(newArrayList("Leia", "Luke", "Yoda", "Obi-Wan"));
->>>>>>> fe9cfa41
     iterables.assertContainsSequence(someInfo(), actual, array("Leia", "Luke", "Yoda", "Obi-Wan"));
   }
 
@@ -166,8 +154,7 @@
     AssertionInfo info = someInfo();
     Object[] sequence = { "Han", "C-3PO" };
 
-    Throwable error = catchThrowable(() -> iterablesWithCaseInsensitiveComparisonStrategy.assertContainsSequence(info, actual,
-                                                                                                                 sequence));
+    Throwable error = catchThrowable(() -> iterablesWithCaseInsensitiveComparisonStrategy.assertContainsSequence(info, actual, sequence));
 
     assertThat(error).isInstanceOf(AssertionError.class);
     verify(failures).failure(info, shouldContainSequence(actual, sequence, comparisonStrategy));
@@ -178,8 +165,7 @@
     AssertionInfo info = someInfo();
     Object[] sequence = { "Luke", "Leia", "Han" };
 
-    Throwable error = catchThrowable(() -> iterablesWithCaseInsensitiveComparisonStrategy.assertContainsSequence(info, actual,
-                                                                                                                 sequence));
+    Throwable error = catchThrowable(() -> iterablesWithCaseInsensitiveComparisonStrategy.assertContainsSequence(info, actual, sequence));
 
     assertThat(error).isInstanceOf(AssertionError.class);
     verify(failures).failure(info, shouldContainSequence(actual, sequence, comparisonStrategy));
@@ -193,7 +179,7 @@
   @Test
   public void should_pass_if_actual_and_sequence_are_equal_according_to_custom_comparison_strategy() {
     iterablesWithCaseInsensitiveComparisonStrategy.assertContainsSequence(someInfo(), actual,
-                                                                          array("YODA", "luke", "lEIA", "Obi-wan"));
+        array("YODA", "luke", "lEIA", "Obi-wan"));
   }
 
 }