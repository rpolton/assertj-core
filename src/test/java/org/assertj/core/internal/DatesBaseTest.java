--- conflicted
+++ resolved
@@ -68,14 +68,11 @@
     return org.assertj.core.util.Dates.parseDatetime(dateAsString);
   }
 
-<<<<<<< HEAD
-=======
   /**
    * Simply delegate to {@link org.assertj.core.util.Dates#parseDatetimeWithMs(String)}}
    * @param dateAsString see {@link org.assertj.core.util.Dates#parseDatetimeWithMs(String)} }
    * @return see {@link org.assertj.core.util.Dates#parseDatetimeWithMs(String)}}
    */
->>>>>>> 95bd0d1e
   protected static Date parseDatetimeWithMs(String dateAsString) {
     return org.assertj.core.util.Dates.parseDatetimeWithMs(dateAsString);
   }
