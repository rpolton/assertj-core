--- conflicted
+++ resolved
@@ -476,11 +476,7 @@
     return failures.failure(info, shouldStartWith(array, sequence, comparisonStrategy));
   }
 
-<<<<<<< HEAD
-  void assertEndsWith(AssertionInfo info, Failures failures, Object actual, Object first, Object rest) {
-=======
   void assertEndsWith(AssertionInfo info, Failures failures, Object actual, Object first, Object[] rest) {
->>>>>>> a6165671
     Object[] sequence = prepend(first, rest);
     assertEndsWith(info, failures, actual, sequence);
   }
