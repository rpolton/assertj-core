--- conflicted
+++ resolved
@@ -20,10 +20,7 @@
 import static org.assertj.core.util.Strings.quote;
 
 import java.lang.reflect.Method;
-<<<<<<< HEAD
-=======
 import java.lang.reflect.Modifier;
->>>>>>> 9e0033db
 
 /**
  * Utility methods related to <a
