--- conflicted
+++ resolved
@@ -49,12 +49,7 @@
 	return new ShouldBeAfterOrEqualsTo(actual, other, StandardComparisonStrategy.instance());
   }
 
-<<<<<<< HEAD
   private ShouldBeAfterOrEqualsTo(Object actual, Object other, ComparisonStrategy comparisonStrategy) {
-	super("\nExpecting:\n  <%s>\nto be after or equals to:\n  <%s>%s", actual, other, comparisonStrategy);
-=======
-  private ShouldBeAfterOrEqualsTo(Date actual, Date other, ComparisonStrategy comparisonStrategy) {
-    super("%nExpecting:%n <%s>%nto be after or equals to:%n <%s>%s", actual, other, comparisonStrategy);
->>>>>>> faa1b442
+    super("%nExpecting:%n  <%s>%nto be after or equals to:%n  <%s>%s", actual, other, comparisonStrategy);
   }
 }