<?xml version="1.0" encoding="UTF-8"?>
<project xmlns="http://maven.apache.org/POM/4.0.0" xmlns:xsi="http://www.w3.org/2001/XMLSchema-instance" xsi:schemaLocation="http://maven.apache.org/POM/4.0.0 http://maven.apache.org/maven-v4_0_0.xsd ">

  <modelVersion>4.0.0</modelVersion>
  <artifactId>assertj-core</artifactId>
<<<<<<< HEAD
  <version>3.5.2-SNAPSHOT</version>
=======
  <version>2.5.1-SNAPSHOT</version>
>>>>>>> dab21aed
  <packaging>bundle</packaging>
  <name>AssertJ fluent assertions</name>
  <description>Rich and fluent assertions for testing for Java</description>
  <inceptionYear>2014</inceptionYear>
  <parent>
    <groupId>org.assertj</groupId>
    <artifactId>assertj-parent-pom</artifactId>
    <version>2.1.4</version>
  </parent>
  <mailingLists>
    <mailingList>
      <name>AssertJ Group</name>
      <post>http://groups.google.com/group/assertj</post>
      <subscribe>http://groups.google.com/group/assertj</subscribe>
      <unsubscribe>http://groups.google.com/group/assertj</unsubscribe>
    </mailingList>
  </mailingLists>
  <scm>
    <developerConnection>scm:git:git@github.com:joel-costigliola/assertj-core.git</developerConnection>
    <connection>scm:git:git@github.com:joel-costigliola/assertj-core.git</connection>
    <url>git@github.com:joel-costigliola/assertj-core</url>
    <tag>HEAD</tag>
  </scm>
  <issueManagement>
    <system>github</system>
    <url>https://github.com/joel-costigliola/assertj-core/issues</url>
  </issueManagement>
  <properties>
    <additionalparam>-Xdoclint:none</additionalparam>
    <powermock.version>1.6.4</powermock.version>
  </properties>
  <dependencies>
    <dependency>
      <groupId>junit</groupId>
      <artifactId>junit</artifactId>
      <scope>provided</scope>
    </dependency>
    <dependency>
      <groupId>org.mockito</groupId>
      <artifactId>mockito-core</artifactId>
    </dependency>
    <dependency>
      <groupId>cglib</groupId>
      <artifactId>cglib-nodep</artifactId>
      <version>3.2.0</version>
      <optional>true</optional>
    </dependency>
    <dependency>
      <groupId>org.ow2.asm</groupId>
      <artifactId>asm</artifactId>
      <version>5.0.4</version>
      <optional>true</optional>
    </dependency>
    <dependency>
      <groupId>org.powermock</groupId>
      <artifactId>powermock-module-junit4</artifactId>
      <version>${powermock.version}</version>
      <scope>test</scope>
    </dependency>
    <dependency>
      <groupId>org.powermock</groupId>
      <artifactId>powermock-api-mockito</artifactId>
      <version>${powermock.version}</version>
      <scope>test</scope>
    </dependency>
    <dependency>
      <groupId>org.easymock</groupId>
      <artifactId>easymock</artifactId>
      <version>3.4</version>
      <scope>test</scope>
    </dependency>
    <!--
      NEEDED! Unlike File, a Path is not linked to the JRE's filesystem.

      In order to accurately test assertions, we need a decent JSR 203 implementation
      which lets us test our assertions. Right now, this is memoryfilesystem
      (https://github.com/marschall/memoryfilesystem).

      Another choice would be jimfs from Google (https://github.com/google/jimfs),
      but its support for reading/writing file attributes is not as complete as that
      of memoryfilesystem's.
    -->
    <dependency>
      <groupId>com.github.marschall</groupId>
      <artifactId>memoryfilesystem</artifactId>
      <version>0.8.0</version>
      <scope>test</scope>
    </dependency>
    <dependency>
      <groupId>com.tngtech.java</groupId>
      <artifactId>junit-dataprovider</artifactId>
      <version>1.10.4</version>
      <scope>test</scope>
    </dependency>
  </dependencies>
  <build>
    <plugins>
      <plugin>
        <groupId>org.apache.maven.plugins</groupId>
        <artifactId>maven-compiler-plugin</artifactId>
        <configuration>
          <source>1.8</source>
          <target>1.8</target>
          <encoding>${project.build.sourceEncoding}</encoding>
        </configuration>
      </plugin>
      <!-- to get jacoco report we need to set argLine in surefire, without this snippet the jacoco argLine is lost -->
      <plugin>
        <artifactId>maven-surefire-plugin</artifactId>
        <configuration>
          <argLine>${argLine}</argLine>
        </configuration>
      </plugin>
      <plugin>
        <groupId>org.apache.maven.plugins</groupId>
        <artifactId>maven-shade-plugin</artifactId>
        <version>2.4.3</version>
        <executions>
          <execution>
            <phase>package</phase>
            <goals>
              <goal>shade</goal>
            </goals>
            <configuration>
              <createDependencyReducedPom>true</createDependencyReducedPom>
              <relocations>
                <relocation>
                  <pattern>net.sf.cglib</pattern>
                  <shadedPattern>org.assertj.core.internal.cglib</shadedPattern>
                </relocation>
                <relocation>
                  <pattern>org.objectweb.asm</pattern>
                  <shadedPattern>org.assertj.core.internal.asm</shadedPattern>
                </relocation>
              </relocations>
            </configuration>
          </execution>
        </executions>
      </plugin>
      <!-- Unpack the shaded jar so that the maven-bundle-plugin can analyze the packages to import and to export -->
      <plugin>
        <groupId>org.apache.maven.plugins</groupId>
        <artifactId>maven-dependency-plugin</artifactId>
        <executions>
          <execution>
            <id>unpack-shade</id>
            <phase>package</phase>
            <goals>
              <goal>unpack</goal>
            </goals>
            <configuration>
              <artifactItems>
                <artifactItem>
                  <groupId>${project.groupId}</groupId>
                  <artifactId>${project.artifactId}</artifactId>
                  <version>${project.version}</version>
                </artifactItem>
              </artifactItems>
              <outputDirectory>${project.build.directory}/classes</outputDirectory>
            </configuration>
          </execution>
        </executions>
      </plugin>
      <plugin>
        <groupId>org.apache.felix</groupId>
        <artifactId>maven-bundle-plugin</artifactId>
        <version>3.0.1</version>
        <extensions>true</extensions>
        <configuration>
          <instructions>
            <Export-Package>org.assertj.core.*</Export-Package>
            <Bundle-RequiredExecutionEnvironment>JavaSE-1.8</Bundle-RequiredExecutionEnvironment>
            <_removeheaders>Bnd-LastModified</_removeheaders>
          </instructions>
          <niceManifest>true</niceManifest>
        </configuration>
      </plugin>
      <!-- generate jacoco report -->
      <plugin>
        <groupId>org.jacoco</groupId>
        <artifactId>jacoco-maven-plugin</artifactId>
        <configuration>
          <skip>true</skip>
        </configuration>
        <executions>
          <execution>
            <id>check</id>
            <goals>
              <goal>check</goal>
            </goals>
            <configuration>
              <rules>
                <rule implementation="org.jacoco.maven.RuleConfiguration">
                  <element>BUNDLE</element>
                  <limits>
                    <limit implementation="org.jacoco.report.check.Limit">
                      <counter>CLASS</counter>
                      <value>COVEREDRATIO</value>
                      <minimum>0.99</minimum>
                    </limit>
                  </limits>
                </rule>
              </rules>
            </configuration>
          </execution>
        </executions>
      </plugin>
      <plugin>
        <groupId>org.codehaus.mojo</groupId>
        <artifactId>animal-sniffer-maven-plugin</artifactId>
        <version>1.14</version>
        <configuration>
          <!-- No need to check. There is also no Java 8 signature artifact -->
          <skip>true</skip>
        </configuration>
      </plugin>
      <plugin>
        <groupId>org.apache.maven.plugins</groupId>
        <artifactId>maven-javadoc-plugin</artifactId>
        <configuration>
          <!-- (1) CSS file location -->
          <stylesheetfile>src/main/javadoc/assertj-javadoc.css</stylesheetfile>
          <!-- (2) Highlight Javascript file -->
          <top><![CDATA[
            <script src="http://cdn.jsdelivr.net/highlight.js/8.6/highlight.min.js"></script>
          ]]></top>
          <!-- init Highlight -->
          <footer><![CDATA[
            <script type="text/javascript">
              hljs.initHighlightingOnLoad();
            </script>
          ]]></footer>
        </configuration>
      </plugin>
    </plugins>
    <pluginManagement>
      <plugins>
        <!--This plugin's configuration is used to store Eclipse m2e settings only. It has no influence on the Maven build itself.-->
        <plugin>
          <groupId>org.eclipse.m2e</groupId>
          <artifactId>lifecycle-mapping</artifactId>
          <version>1.0.0</version>
          <configuration>
            <lifecycleMappingMetadata>
              <pluginExecutions>
                <pluginExecution>
                  <pluginExecutionFilter>
                    <groupId>com.mycila</groupId>
                    <artifactId>license-maven-plugin</artifactId>
                    <versionRange>[2.6,)</versionRange>
                    <goals>
                      <goal>format</goal>
                    </goals>
                  </pluginExecutionFilter>
                  <action>
                    <ignore />
                  </action>
                </pluginExecution>
              </pluginExecutions>
            </lifecycleMappingMetadata>
          </configuration>
        </plugin>
      </plugins>
    </pluginManagement>
  </build>
</project><|MERGE_RESOLUTION|>--- conflicted
+++ resolved
@@ -3,11 +3,7 @@
 
   <modelVersion>4.0.0</modelVersion>
   <artifactId>assertj-core</artifactId>
-<<<<<<< HEAD
   <version>3.5.2-SNAPSHOT</version>
-=======
-  <version>2.5.1-SNAPSHOT</version>
->>>>>>> dab21aed
   <packaging>bundle</packaging>
   <name>AssertJ fluent assertions</name>
   <description>Rich and fluent assertions for testing for Java</description>
