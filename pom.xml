--- conflicted
+++ resolved
@@ -3,11 +3,7 @@
 
   <modelVersion>4.0.0</modelVersion>
   <artifactId>assertj-core</artifactId>
-<<<<<<< HEAD
   <version>3.3.0-SNAPSHOT</version>
-=======
-  <version>2.3.1-SNAPSHOT</version>
->>>>>>> e919dd4b
   <packaging>bundle</packaging>
   <name>AssertJ fluent assertions</name>
   <description>Rich and fluent assertions for testing for Java</description>
